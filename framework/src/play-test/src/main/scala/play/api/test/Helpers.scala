package play.api.test

import play.api._
import db.DBPlugin
import db.evolutions.Evolutions
import play.api.mvc._
import play.api.http._

import play.api.libs.iteratee._
import play.api.libs.concurrent._

import org.openqa.selenium._
import org.openqa.selenium.firefox._
import org.openqa.selenium.htmlunit._

import play.api.libs.concurrent.execution.defaultContext

/**
 * Helper functions to run tests.
 */
object Helpers extends Status with HeaderNames {

  val GET = "GET"
  val POST = "POST"
  val PUT = "PUT"
  val DELETE = "DELETE"
  val HEAD = "HEAD"

  val HTMLUNIT = classOf[HtmlUnitDriver]
  val FIREFOX = classOf[FirefoxDriver]

  /**
   * Executes a block of code in a running application.
   */
  def running[T](fakeApp: FakeApplication)(block: => T): T = {
<<<<<<< HEAD
    try {
      Play.start(fakeApp)
      block
    } finally {
      Play.stop()
      play.api.libs.concurrent.Promise.resetSystem()
      play.core.Invoker.system.shutdown()
      play.core.Invoker.uninit()
      play.api.libs.ws.WS.resetClient()
=======
    synchronized {
      try {
        Play.start(fakeApp)
        block
      } finally {
        Play.stop()
      }    
>>>>>>> b951b22a
    }
  }

  /**
   * Executes a block of code in a running server.
   */
  def running[T](testServer: TestServer)(block: => T): T = {
    synchronized {
      try {
        testServer.start()
        block
      } finally {
        testServer.stop()
      }
    }
  }

  /**
   * Executes a block of code in a running server, with a test browser.
   */
  def running[T, WEBDRIVER <: WebDriver](testServer: TestServer, webDriver: Class[WEBDRIVER])(block: TestBrowser => T): T = {
    var browser: TestBrowser = null
    synchronized {
      try {
        testServer.start()
        browser = TestBrowser.of(webDriver)
        block(browser)
      } finally {
        if (browser != null) {
          browser.quit()
        }
        testServer.stop()
      }
    }
  }

  /**
   * Apply pending evolutions for the given DB.
   */
  def evolutionFor(dbName: String, path: java.io.File = new java.io.File(".")) {
    Play.current.plugin[DBPlugin] map { db =>
      val script = Evolutions.evolutionScript(db.api, path, db.getClass.getClassLoader, dbName)
      Evolutions.applyScript(db.api, dbName, script)
    }
  }

  /**
   * Extracts the Content-Type of this Content value.
   */
  def contentType(of: Content): String = of.contentType

  /**
   * Extracts the content as String.
   */
  def contentAsString(of: Content): String = of.body

  /**
   * Extracts the content as bytes.
   */
  def contentAsBytes(of: Content): Array[Byte] = of.body.getBytes

  /**
   * Extracts the Content-Type of this Result value.
   */
  def contentType(of: Result): Option[String] = header(CONTENT_TYPE, of).map(_.split(";").take(1).mkString.trim)

  /**
   * Extracts the Charset of this Result value.
   */
  def charset(of: Result): Option[String] = header(CONTENT_TYPE, of) match {
    case Some(s) if s.contains("charset=") => Some(s.split("; charset=").drop(1).mkString.trim)
    case _ => None
  }

  /**
   * Extracts the content as String.
   */
  def contentAsString(of: Result): String = new String(contentAsBytes(of), charset(of).getOrElse("utf-8"))

  /**
   * Extracts the content as bytes.
   */
  def contentAsBytes(of: Result): Array[Byte] = of match {
    case r @ SimpleResult(_, bodyEnumerator) => {
      var readAsBytes = Enumeratee.map[r.BODY_CONTENT](r.writeable.transform(_)).transform(Iteratee.consume[Array[Byte]]())
      bodyEnumerator(readAsBytes).flatMap(_.run).value1.get
    }
    case AsyncResult(p) => contentAsBytes(p.await.get)
    case r => sys.error("Cannot extract the body content from a result of type " + r.getClass.getName)
  }

  /**
   * Extracts the Status code of this Result value.
   */
  def status(of: Result): Int = of match {
    case PlainResult(status, _) => status
    case AsyncResult(p) => status(p.await.get)
    case r => sys.error("Cannot extract the status from a result of type " + r.getClass.getName)
  }

  /**
   * Extracts the Cookies of this Result value.
   */
  def cookies(of: Result): Cookies = Cookies(header(SET_COOKIE, of))

  /**
   * Extracts the Flash values of this Result value.
   */
  def flash(of: Result): Flash = Flash.decodeFromCookie(cookies(of).get(Flash.COOKIE_NAME))

  /**
   * Extracts the Session of this Result value.
   * Extracts the Session from this Result value.
   */
  def session(of: Result): Session = Session.decodeFromCookie(cookies(of).get(Session.COOKIE_NAME))

  /**
   * Extracts the Location header of this Result value if this Result is a Redirect.
   */
  def redirectLocation(of: Result): Option[String] = of match {
    case PlainResult(FOUND, headers) => headers.get(LOCATION)
    case PlainResult(SEE_OTHER, headers) => headers.get(LOCATION)
    case PlainResult(TEMPORARY_REDIRECT, headers) => headers.get(LOCATION)
    case PlainResult(MOVED_PERMANENTLY, headers) => headers.get(LOCATION)
    case PlainResult(_, _) => None
    case AsyncResult(p) => redirectLocation(p.await.get)
    case r => sys.error("Cannot extract the headers from a result of type " + r.getClass.getName)
  }

  /**
   * Extracts an Header value of this Result value.
   */
  def header(header: String, of: Result): Option[String] = headers(of).get(header)

  /**
   * Extracts all Headers of this Result value.
   */
  def headers(of: Result): Map[String, String] = of match {
    case PlainResult(_, headers) => headers
    case AsyncResult(p) => headers(p.await.get)
    case r => sys.error("Cannot extract the headers from a result of type " + r.getClass.getName)
  }

  /**
   * Use the Router to determine the Action to call for this request and executes it.
   */
  @deprecated("Use `route` instead.", "2.1.0")
  def routeAndCall[T](request: FakeRequest[T]): Option[Result] = {
    routeAndCall(this.getClass.getClassLoader.loadClass("Routes").asInstanceOf[Class[play.core.Router.Routes]], request)
  }

  /**
   * Use the Router to determine the Action to call for this request and executes it.
   */
  @deprecated("Use `route` instead.", "2.1.0")
  def routeAndCall[T, ROUTER <: play.core.Router.Routes](router: Class[ROUTER], request: FakeRequest[T]): Option[Result] = {
    val routes = router.getClassLoader.loadClass(router.getName + "$").getDeclaredField("MODULE$").get(null).asInstanceOf[play.core.Router.Routes]
    routes.routes.lift(request).map {
      case a: Action[_] =>
        val action = a.asInstanceOf[Action[T]]
        val parsedBody: Option[Either[play.api.mvc.Result, T]] = action.parser(request).fold1(
          (a, in) => Promise.pure(Some(a)),
          k => Promise.pure(None),
          (msg, in) => Promise.pure(None)).await.get
        parsedBody.map { resultOrT =>
          resultOrT.right.toOption.map { innerBody =>
            action(FakeRequest(request.method, request.uri, request.headers, innerBody))
          }.getOrElse(resultOrT.left.get)
        }.getOrElse(action(request))

    }
  }

  /**
   * Use the Router to determine the Action to call for this request and executes it.
   */
  def route(rh: RequestHeader): Option[Result] = route(Play.current, rh)

  /**
   * Use the Router to determine the Action to call for this request and executes it.
   */
  def route(app: Application, rh: RequestHeader): Option[Result] = {
    app.global.onRouteRequest(rh).flatMap {
      case a: EssentialAction => {
        Some(AsyncResult(app.global.doFilter(a.asInstanceOf[EssentialAction])(rh).run))
      }
      case _ => None
    }
  }

  // Java compatibility
  def jRoute(app: Application, rh: RequestHeader, body: Array[Byte]): Option[Result] = route(app, rh, body)(Writeable.wBytes)
  def jRoute(rh: RequestHeader, body: Array[Byte]): Option[Result] = jRoute(Play.current, rh, body)

  def route[T](app: Application, rh: RequestHeader, body: T)(implicit w: Writeable[T]): Option[Result] = {
    app.global.onRouteRequest(rh).flatMap {
      case a: EssentialAction => {
        Some(AsyncResult(app.global.doFilter(
          a.asInstanceOf[EssentialAction])(rh).feed(Input.El(w.transform(body))).flatMap(_.run)
        ))
      }
      case _ => None
    }
  }

  def route[T](rh: RequestHeader, body: T)(implicit w: Writeable[T]): Option[Result] = route(Play.current, rh, body)

  /**
   * Block until a Promise is redeemed.
   */
  def await[T](p: play.api.libs.concurrent.Promise[T]): T = await(p, 5000)

  /**
   * Block until a Promise is redeemed with the specified timeout.
   */
  def await[T](p: play.api.libs.concurrent.Promise[T], timeout: Long, unit: java.util.concurrent.TimeUnit = java.util.concurrent.TimeUnit.MILLISECONDS): T = p.await(timeout, unit).get

  /**
   * Constructs a in-memory (h2) database configuration to add to a FakeApplication.
   */
  def inMemoryDatabase(name: String = "default"): Map[String, String] = {
    Map(
      ("db." + name + ".driver") -> "org.h2.Driver",
      ("db." + name + ".url") -> ("jdbc:h2:mem:play-test-" + scala.util.Random.nextInt)
    )
  }

}<|MERGE_RESOLUTION|>--- conflicted
+++ resolved
@@ -33,25 +33,17 @@
    * Executes a block of code in a running application.
    */
   def running[T](fakeApp: FakeApplication)(block: => T): T = {
-<<<<<<< HEAD
-    try {
-      Play.start(fakeApp)
-      block
-    } finally {
-      Play.stop()
-      play.api.libs.concurrent.Promise.resetSystem()
-      play.core.Invoker.system.shutdown()
-      play.core.Invoker.uninit()
-      play.api.libs.ws.WS.resetClient()
-=======
     synchronized {
       try {
         Play.start(fakeApp)
         block
       } finally {
         Play.stop()
-      }    
->>>>>>> b951b22a
+        play.api.libs.concurrent.Promise.resetSystem()
+        play.core.Invoker.system.shutdown()
+        play.core.Invoker.uninit()
+        play.api.libs.ws.WS.resetClient()
+      }
     }
   }
 
